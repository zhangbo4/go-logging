--- conflicted
+++ resolved
@@ -57,7 +57,7 @@
 	// Set the backends to be used.
 	logging.SetBackend(backend1Leveled, backend2Formatter)
 
-	log.Debug("debug %s", Password("secret"))
+	log.Debugf("debug %s", Password("secret"))
 	log.Info("info")
 	log.Notice("notice")
 	log.Warning("warning")
@@ -86,36 +86,4 @@
 
 ## Additional resources
 
-<<<<<<< HEAD
-* [wslog](https://godoc.org/github.com/cryptix/go/logging/wslog) -- exposes log messages through a WebSocket.
-=======
-func main() {
-	// Customize the output format
-	logging.SetFormatter(logging.MustStringFormatter("▶ %{level:.1s} 0x%{id:x} %{message}"))
-
-	// Setup one stdout and one syslog backend.
-	logBackend := logging.NewLogBackend(os.Stderr, "", stdlog.LstdFlags|stdlog.Lshortfile)
-	logBackend.Color = true
-
-	syslogBackend, err := logging.NewSyslogBackend("")
-	if err != nil {
-		log.Fatal(err)
-	}
-
-	// Combine them both into one logging backend.
-	logging.SetBackend(logBackend, syslogBackend)
-
-	// Run one with debug setup for "test" and one with error.
-	for _, level := range []logging.Level{logging.DEBUG, logging.ERROR} {
-		logging.SetLevel(level, "test")
-
-		log.Critical("crit")
-		log.Error("err")
-		log.Warning("warning")
-		log.Notice("notice")
-		log.Info("info")
-		log.Debugf("debug %s", Password("secret"))
-	}
-}
-```
->>>>>>> 6be3fd44
+* [wslog](https://godoc.org/github.com/cryptix/go/logging/wslog) -- exposes log messages through a WebSocket.